--- conflicted
+++ resolved
@@ -22,13 +22,8 @@
       #   uses: tecolicom/actions-use-apt-tools@v1.1
       #   with:
       #     packages: libvips-dev
-            
       - name: Install vips
-<<<<<<< HEAD
         run: sudo apt-get update && sudo apt-get install -y libvips-dev
-=======
-        run: sudo apt-get update && apt-get install -y libvips-dev
->>>>>>> 1196c44d
 
       - name: Check out code
         uses: actions/checkout@v3
